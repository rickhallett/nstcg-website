--- conflicted
+++ resolved
@@ -1,7 +1,7 @@
 <!DOCTYPE html>
 <html lang="en">
+
 <head>
-<<<<<<< HEAD
     <meta charset="UTF-8">
     <meta name="viewport" content="width=device-width, initial-scale=1.0">
     <title>NSTCG - Site Maintenance</title>
@@ -54,136 +54,34 @@
             margin: 30px 0;
             text-shadow: 2px 2px 4px rgba(0, 0, 0, 0.3);
         }
+    </style>
 
-        .countdown-container {
-            margin: 30px 0;
+    <!-- CSS will be bundled by Vite -->
+
+    <!-- Preload map images for faster loading -->
+    <link rel="preload" as="image" href="/images/impact_non_sat_height.webp" type="image/webp">
+    <link rel="preload" as="image" href="/images/impact_non_sat_height_compressed.png" type="image/png">
+
+    <!-- Critical inline script for instant UI updates -->
+    <script>
+        // Check registration status immediately for fastest possible UI update
+        if (localStorage.getItem('nstcg_registered') === 'true') {
+            document.documentElement.classList.add('user-registered');
         }
+    </script>
 
-        .countdown-title {
-            font-size: 1.2rem;
-            margin-bottom: 15px;
-            opacity: 0.9;
-        }
+    <script src="https://www.google.com/recaptcha/enterprise.js?render=6LdmSm4rAAAAAGwGVAsN25wdZ2Q2gFoEAtQVt7lX" async
+        defer></script>
+</head>
 
-        .countdown-timer {
-            display: flex;
-            justify-content: center;
-            gap: 20px;
-            flex-wrap: wrap;
-        }
-
-        .time-unit {
-            background: rgba(255, 255, 255, 0.2);
-            border-radius: 10px;
-            padding: 15px 10px;
-            min-width: 80px;
-            backdrop-filter: blur(5px);
-        }
-
-        .time-value {
-            display: block;
-            font-size: 2rem;
-            font-weight: bold;
-            line-height: 1;
-        }
-
-        .time-label {
-            display: block;
-            font-size: 0.8rem;
-            opacity: 0.8;
-            margin-top: 5px;
-        }
-
-        .message {
-            font-size: 1.1rem;
-            margin-top: 30px;
-            opacity: 0.9;
-            line-height: 1.6;
-        }
-
-        .icon {
-            font-size: 4rem;
-            margin-bottom: 20px;
-            opacity: 0.8;
-        }
-
-        @media (max-width: 600px) {
-            .maintenance-container {
-                padding: 30px 20px;
-            }
-            
-            .countdown-timer {
-                gap: 10px;
-            }
-            
-            .time-unit {
-                min-width: 60px;
-                padding: 10px 5px;
-            }
-            
-            .time-value {
-                font-size: 1.5rem;
-            }
-        }
-    </style>
-=======
-  <meta charset="UTF-8">
-  <meta name="viewport" content="width=device-width, initial-scale=1.0">
-  <title>Your Neighbours Are Taking Action - North Swanage Traffic Safety</title>
-
-  <!-- Open Graph Meta Tags for Social Sharing -->
-  <meta property="og:title" content="⚠️ Traffic Crisis Coming to North Swanage - Take Action NOW!">
-  <meta property="og:description"
-    content="Join 215+ Neighbours fighting against dangerous traffic changes. Swanage Town Council  could flood YOUR street with traffic. Time is running out!">
-  <meta property="og:image" content="https://nstcg.org/images/social-share-preview.jpg">
-  <meta property="og:url" content="https://nstcg.org">
-  <meta property="og:type" content="website">
-  <meta property="og:site_name" content="North Swanage Traffic Safety">
-
-  <!-- Twitter Card Meta Tags -->
-  <meta name="twitter:card" content="summary_large_image">
-  <meta name="twitter:title" content="⚠️ Traffic Crisis Coming to North Swanage">
-  <meta name="twitter:description"
-    content="Join 215+ Neighbours fighting dangerous traffic changes. Act now before it's too late!">
-  <meta name="twitter:image" content="https://nstcg.org/images/social-share-preview.jpg">
-
-  <!-- Additional SEO Meta Tags -->
-  <meta name="description"
-    content="North Swanage residents are uniting against the Nassau traffic initiative. Join your Neighbours in protecting our streets from dangerous traffic increases.">
-  <meta name="keywords" content="North Swanage, traffic safety, NSTCG, Shore Road, community action, Dorset">
-
-  <!-- Animate.css CDN -->
-  <link rel="stylesheet" href="https://cdnjs.cloudflare.com/ajax/libs/animate.css/4.1.1/animate.min.css">
-
-  <!-- Font Awesome CDN for social media icons -->
-  <link rel="stylesheet" href="https://cdnjs.cloudflare.com/ajax/libs/font-awesome/6.5.1/css/all.min.css">
-
-  <!-- CSS will be bundled by Vite -->
-  
-  <!-- Preload map images for faster loading -->
-  <link rel="preload" as="image" href="/images/impact_non_sat_height.webp" type="image/webp">
-  <link rel="preload" as="image" href="/images/impact_non_sat_height_compressed.png" type="image/png">
-  
-  <!-- Critical inline script for instant UI updates -->
-  <script>
-    // Check registration status immediately for fastest possible UI update
-    if (localStorage.getItem('nstcg_registered') === 'true') {
-      document.documentElement.classList.add('user-registered');
-    }
-  </script>
-  
-  <!-- reCAPTCHA Enterprise -->
-  <script src="https://www.google.com/recaptcha/enterprise.js?render=6LdmSm4rAAAAAGwGVAsN25wdZ2Q2gFoEAtQVt7lX" async defer></script>
->>>>>>> ed7b82d4
-</head>
 <body>
     <div class="maintenance-container">
         <div class="icon">🚧</div>
         <div class="logo">NSTCG</div>
         <h1 class="maintenance-title">Site in Temporary Maintenance</h1>
-        
+
         <div class="signup-count">Current sign ups: 556!</div>
-        
+
         <div class="countdown-container">
             <div class="countdown-title">Estimated downtime:</div>
             <div class="countdown-timer" id="countdown">
@@ -205,13 +103,13 @@
                 </div>
             </div>
         </div>
-        
+
         <div class="message">
-            We're working hard to resolve some technical issues. The site will be back online shortly. Thank you for your patience!
+            We're working hard to resolve some technical issues. The site will be back online shortly. Thank you for
+            your patience!
         </div>
     </div>
 
-<<<<<<< HEAD
     <script>
         // Target date: Friday 27 Jun 2025 12:30 GMT
         const targetDate = new Date('2025-06-27T12:30:00Z').getTime();
@@ -219,12 +117,6 @@
         function updateCountdown() {
             const now = new Date().getTime();
             const timeLeft = targetDate - now;
-
-            if (timeLeft < 0) {
-                document.getElementById('countdown').innerHTML = '<div class="time-unit"><span class="time-value">LIVE</span><span class="time-label">Site Active</span></div>';
-                return;
-            }
-
             const days = Math.floor(timeLeft / (1000 * 60 * 60 * 24));
             const hours = Math.floor((timeLeft % (1000 * 60 * 60 * 24)) / (1000 * 60 * 60));
             const minutes = Math.floor((timeLeft % (1000 * 60 * 60)) / (1000 * 60));
@@ -240,24 +132,12 @@
         updateCountdown();
         setInterval(updateCountdown, 1000);
     </script>
-=======
-  <!-- Alpine.js CDN for reactive templating -->
-  <script defer src="https://cdn.jsdelivr.net/npm/alpinejs@3.x.x/dist/cdn.min.js"></script>
 
-  <!-- Vite Entry Point -->
-  <script type="module" src="/js/main-entry.js"></script>
+    <!-- Vite Entry Point -->
+    <script type="module" src="/js/main-entry.js"></script>
 
-  <script>
-    // Only load Vercel Speed Insights in production
-    if (window.location.hostname !== 'localhost' && window.location.hostname !== '127.0.0.1') {
-      window.si = window.si || function () { (window.siq = window.siq || []).push(arguments); };
-      
-      const script = document.createElement('script');
-      script.defer = true;
-      script.src = '/_vercel/speed-insights/script.js';
-      document.head.appendChild(script);
-    }
-  </script>
->>>>>>> ed7b82d4
+
+    </script>
 </body>
+
 </html>